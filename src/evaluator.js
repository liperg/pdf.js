/* -*- Mode: Java; tab-width: 2; indent-tabs-mode: nil; c-basic-offset: 2 -*- */
/* vim: set shiftwidth=2 tabstop=2 autoindent cindent expandtab: */

'use strict';

var PartialEvaluator = (function PartialEvaluatorClosure() {
  function PartialEvaluator(xref, handler, uniquePrefix) {
    this.state = new EvalState();
    this.stateStack = [];

    this.xref = xref;
    this.handler = handler;
    this.uniquePrefix = uniquePrefix;
    this.objIdCounter = 0;
  }

  var OP_MAP = {
    // Graphics state
    w: 'setLineWidth',
    J: 'setLineCap',
    j: 'setLineJoin',
    M: 'setMiterLimit',
    d: 'setDash',
    ri: 'setRenderingIntent',
    i: 'setFlatness',
    gs: 'setGState',
    q: 'save',
    Q: 'restore',
    cm: 'transform',

    // Path
    m: 'moveTo',
    l: 'lineTo',
    c: 'curveTo',
    v: 'curveTo2',
    y: 'curveTo3',
    h: 'closePath',
    re: 'rectangle',
    S: 'stroke',
    s: 'closeStroke',
    f: 'fill',
    F: 'fill',
    'f*': 'eoFill',
    B: 'fillStroke',
    'B*': 'eoFillStroke',
    b: 'closeFillStroke',
    'b*': 'closeEOFillStroke',
    n: 'endPath',

    // Clipping
    W: 'clip',
    'W*': 'eoClip',

    // Text
    BT: 'beginText',
    ET: 'endText',
    Tc: 'setCharSpacing',
    Tw: 'setWordSpacing',
    Tz: 'setHScale',
    TL: 'setLeading',
    Tf: 'setFont',
    Tr: 'setTextRenderingMode',
    Ts: 'setTextRise',
    Td: 'moveText',
    TD: 'setLeadingMoveText',
    Tm: 'setTextMatrix',
    'T*': 'nextLine',
    Tj: 'showText',
    TJ: 'showSpacedText',
    "'": 'nextLineShowText',
    '"': 'nextLineSetSpacingShowText',

    // Type3 fonts
    d0: 'setCharWidth',
    d1: 'setCharWidthAndBounds',

    // Color
    CS: 'setStrokeColorSpace',
    cs: 'setFillColorSpace',
    SC: 'setStrokeColor',
    SCN: 'setStrokeColorN',
    sc: 'setFillColor',
    scn: 'setFillColorN',
    G: 'setStrokeGray',
    g: 'setFillGray',
    RG: 'setStrokeRGBColor',
    rg: 'setFillRGBColor',
    K: 'setStrokeCMYKColor',
    k: 'setFillCMYKColor',

    // Shading
    sh: 'shadingFill',

    // Images
    BI: 'beginInlineImage',
    ID: 'beginImageData',
    EI: 'endInlineImage',

    // XObjects
    Do: 'paintXObject',

    // Marked content
    MP: 'markPoint',
    DP: 'markPointProps',
    BMC: 'beginMarkedContent',
    BDC: 'beginMarkedContentProps',
    EMC: 'endMarkedContent',

    // Compatibility
    BX: 'beginCompat',
    EX: 'endCompat'
  };

  PartialEvaluator.prototype = {
    getOperatorList: function PartialEvaluator_getOperatorList(stream,
                                                               resources,
                                                               dependency,
                                                               queue) {

      var self = this;
      var xref = this.xref;
      var handler = this.handler;
      var uniquePrefix = this.uniquePrefix || '';

      function insertDependency(depList) {
        fnArray.push('dependency');
        argsArray.push(depList);
        for (var i = 0, ii = depList.length; i < ii; i++) {
          var dep = depList[i];
          if (dependency.indexOf(dep) == -1) {
            dependency.push(depList[i]);
          }
        }
      }

      function handleSetFont(fontName, font) {
        var loadedName = null;

        var fontRes = resources.get('Font');

        assert(fontRes, 'fontRes not available');

        font = xref.fetchIfRef(font) || fontRes.get(fontName);
        assertWellFormed(isDict(font));
        if (!font.translated) {
          font.translated = self.translateFont(font, xref, resources,
                                               dependency);
          if (font.translated) {
            // keep track of each font we translated so the caller can
            // load them asynchronously before calling display on a page
            loadedName = 'font_' + uniquePrefix + (++self.objIdCounter);
            font.translated.properties.loadedName = loadedName;
            font.loadedName = loadedName;

            var translated = font.translated;
            // Convert the file to an ArrayBuffer which will be turned back into
            // a Stream in the main thread.
            if (translated.file)
              translated.file = translated.file.getBytes();
            if (translated.properties.file) {
              translated.properties.file =
                  translated.properties.file.getBytes();
            }

            handler.send('obj', [
                loadedName,
                'Font',
                translated.name,
                translated.file,
                translated.properties
            ]);
          }
        }
        loadedName = loadedName || font.loadedName;

        // Ensure the font is ready before the font is set
        // and later on used for drawing.
        // OPTIMIZE: This should get insert to the operatorList only once per
        // page.
        insertDependency([loadedName]);
        return loadedName;
      }

      function buildPaintImageXObject(image, inline) {
        var dict = image.dict;
        var w = dict.get('Width', 'W');
        var h = dict.get('Height', 'H');

        var imageMask = dict.get('ImageMask', 'IM') || false;
        if (imageMask) {
          // This depends on a tmpCanvas beeing filled with the
          // current fillStyle, such that processing the pixel
          // data can't be done here. Instead of creating a
          // complete PDFImage, only read the information needed
          // for later.

          var width = dict.get('Width', 'W');
          var height = dict.get('Height', 'H');
          var bitStrideLength = (width + 7) >> 3;
          var imgArray = image.getBytes(bitStrideLength * height);
          var decode = dict.get('Decode', 'D');
          var inverseDecode = !!decode && decode[0] > 0;

          fn = 'paintImageMaskXObject';
          args = [imgArray, inverseDecode, width, height];
          return;
        }

        // If there is no imageMask, create the PDFImage and a lot
        // of image processing can be done here.
        var objId = 'img_' + uniquePrefix + (++self.objIdCounter);
        insertDependency([objId]);
        args = [objId, w, h];

        var softMask = dict.get('SMask', 'IM') || false;
        if (!softMask && image instanceof JpegStream &&
            image.isNativelySupported(xref, resources)) {
          // These JPEGs don't need any more processing so we can just send it.
          fn = 'paintJpegXObject';
          handler.send('obj', [objId, 'JpegStream', image.getIR()]);
          return;
        }

        fn = 'paintImageXObject';

        PDFImage.buildImage(function(imageObj) {
            var drawWidth = imageObj.drawWidth;
            var drawHeight = imageObj.drawHeight;
            var imgData = {
              width: drawWidth,
              height: drawHeight,
              data: new Uint8Array(drawWidth * drawHeight * 4)
            };
            var pixels = imgData.data;
            imageObj.fillRgbaBuffer(pixels, drawWidth, drawHeight);
            handler.send('obj', [objId, 'Image', imgData]);
          }, handler, xref, resources, image, inline);
      }

      if (!queue)
        queue = {};

      if (!queue.argsArray) {
        queue.argsArray = [];
      }
      if (!queue.fnArray) {
        queue.fnArray = [];
      }

      var fnArray = queue.fnArray, argsArray = queue.argsArray;
      var dependencyArray = dependency || [];

      resources = resources || new Dict();
      var xobjs = resources.get('XObject') || new Dict();
      var patterns = resources.get('Pattern') || new Dict();
      var parser = new Parser(new Lexer(stream), false, xref);
      var res = resources;
      var args = [], obj;
      var getObjBt = function getObjBt() {
        parser = this.oldParser;
        return { name: 'BT' };
      };
      var TILING_PATTERN = 1, SHADING_PATTERN = 2;

      while (!isEOF(obj = parser.getObj())) {
        if (isCmd(obj)) {
          var cmd = obj.cmd;
          var fn = OP_MAP[cmd];
          if (!fn) {
            // invalid content command, trying to recover
            if (cmd.substr(-2) == 'BT') {
              fn = OP_MAP[cmd.substr(0, cmd.length - 2)];
              // feeding 'BT' on next interation
              parser = {
                getObj: getObjBt,
                oldParser: parser
              };
            }
          }
          assertWellFormed(fn, 'Unknown command "' + cmd + '"');
          // TODO figure out how to type-check vararg functions

          if ((cmd == 'SCN' || cmd == 'scn') && !args[args.length - 1].code) {
            // compile tiling patterns
            var patternName = args[args.length - 1];
            // SCN/scn applies patterns along with normal colors
            if (isName(patternName)) {
              var pattern = patterns.get(patternName.name);
              if (pattern) {
                var dict = isStream(pattern) ? pattern.dict : pattern;
                var typeNum = dict.get('PatternType');

                if (typeNum == TILING_PATTERN) {
                  // Create an IR of the pattern code.
                  var depIdx = dependencyArray.length;
                  var operatorList = this.getOperatorList(pattern,
                      dict.get('Resources') || resources, dependencyArray);

                  // Add the dependencies that are required to execute the
                  // operatorList.
                  insertDependency(dependencyArray.slice(depIdx));

                  args = TilingPattern.getIR(operatorList, dict, args);
                }
                else if (typeNum == SHADING_PATTERN) {
                  var shading = dict.get('Shading');
                  var matrix = dict.get('Matrix');
                  var pattern = Pattern.parseShading(shading, matrix, xref, res,
                                                                  null /*ctx*/);
                  args = pattern.getIR();
                } else {
                  error('Unkown PatternType ' + typeNum);
                }
              }
            }
          } else if (cmd == 'Do' && !args[0].code) {
            // eagerly compile XForm objects
            var name = args[0].name;
            var xobj = xobjs.get(name);
            if (xobj) {
              assertWellFormed(isStream(xobj), 'XObject should be a stream');

              var type = xobj.dict.get('Subtype');
              assertWellFormed(
                isName(type),
                'XObject should have a Name subtype'
              );

              if ('Form' == type.name) {
                var matrix = xobj.dict.get('Matrix');
                var bbox = xobj.dict.get('BBox');

                fnArray.push('paintFormXObjectBegin');
                argsArray.push([matrix, bbox]);

                // This adds the operatorList of the xObj to the current queue.
                var depIdx = dependencyArray.length;

                // Pass in the current `queue` object. That means the `fnArray`
                // and the `argsArray` in this scope is reused and new commands
                // are added to them.
                this.getOperatorList(xobj,
                    xobj.dict.get('Resources') || resources,
                    dependencyArray, queue);

               // Add the dependencies that are required to execute the
               // operatorList.
               insertDependency(dependencyArray.slice(depIdx));

                fn = 'paintFormXObjectEnd';
                args = [];
              } else if ('Image' == type.name) {
                buildPaintImageXObject(xobj, false);
              } else {
                error('Unhandled XObject subtype ' + type.name);
              }
            }
          } else if (cmd == 'Tf') { // eagerly collect all fonts
            args[0] = handleSetFont(args[0].name);
          } else if (cmd == 'EI') {
            buildPaintImageXObject(args[0], true);
          }

          switch (fn) {
            // Parse the ColorSpace data to a raw format.
            case 'setFillColorSpace':
            case 'setStrokeColorSpace':
              args = [ColorSpace.parseToIR(args[0], xref, resources)];
              break;
            case 'shadingFill':
              var shadingRes = res.get('Shading');
              if (!shadingRes)
                error('No shading resource found');

              var shading = shadingRes.get(args[0].name);
              if (!shading)
                error('No shading object found');

              var shadingFill = Pattern.parseShading(shading, null, xref, res,
                                                      null);
              var patternIR = shadingFill.getIR();
              args = [patternIR];
              fn = 'shadingFill';
              break;
            case 'setGState':
              var dictName = args[0];
              var extGState = resources.get('ExtGState');

              if (!isDict(extGState) || !extGState.has(dictName.name))
                break;

              var gsState = extGState.get(dictName.name);

              // This array holds the converted/processed state data.
              var gsStateObj = [];

              gsState.forEach(
                function canvasGraphicsSetGStateForEach(key, value) {
                  switch (key) {
                    case 'Type':
                      break;
                    case 'LW':
                    case 'LC':
                    case 'LJ':
                    case 'ML':
                    case 'D':
                    case 'RI':
                    case 'FL':
                    case 'CA':
                    case 'ca':
                      gsStateObj.push([key, value]);
                      break;
                    case 'Font':
                      gsStateObj.push([
                        'Font',
                        handleSetFont(null, value[0]),
                        value[1]
                      ]);
                      break;
                    case 'OP':
                    case 'op':
                    case 'OPM':
                    case 'BG':
                    case 'BG2':
                    case 'UCR':
                    case 'UCR2':
                    case 'TR':
                    case 'TR2':
                    case 'HT':
                    case 'SM':
                    case 'SA':
                    case 'BM':
                    case 'SMask':
                    case 'AIS':
                    case 'TK':
                      TODO('graphic state operator ' + key);
                      break;
                    default:
                      warn('Unknown graphic state operator ' + key);
                      break;
                  }
                }
              );
              args = [gsStateObj];
              break;
          } // switch

          fnArray.push(fn);
          argsArray.push(args);
          args = [];
        } else if (obj != null) {
          assertWellFormed(args.length <= 33, 'Too many arguments');
          args.push(obj);
        }
      }

      return queue;
    },

    extractDataStructures: function
      partialEvaluatorExtractDataStructures(dict, baseDict,
                                            xref, properties) {
      // 9.10.2
      var toUnicode = dict.get('ToUnicode') ||
        baseDict.get('ToUnicode');
      if (toUnicode)
        properties.toUnicode = this.readToUnicode(toUnicode, xref);

      if (properties.composite) {
        // CIDSystemInfo helps to match CID to glyphs
        var cidSystemInfo = dict.get('CIDSystemInfo');
        if (isDict(cidSystemInfo)) {
          properties.cidSystemInfo = {
            registry: cidSystemInfo.get('Registry'),
            ordering: cidSystemInfo.get('Ordering'),
            supplement: cidSystemInfo.get('Supplement')
          };
        }

        var cidToGidMap = dict.get('CIDToGIDMap');
        if (isStream(cidToGidMap))
          properties.cidToGidMap = this.readCidToGidMap(cidToGidMap);
      }

      var flags = properties.flags;
      var differences = [];
      var baseEncoding = !!(flags & FontFlags.Symbolic) ?
                         Encodings.symbolsEncoding : Encodings.StandardEncoding;
      var hasEncoding = dict.has('Encoding');
      if (hasEncoding) {
        var encoding = dict.get('Encoding');
        if (isDict(encoding)) {
          var baseName = encoding.get('BaseEncoding');
          if (baseName)
            baseEncoding = Encodings[baseName.name];
          else
            hasEncoding = false; // base encoding was not provided

          // Load the differences between the base and original
          if (encoding.has('Differences')) {
            var diffEncoding = encoding.get('Differences');
            var index = 0;
            for (var j = 0, jj = diffEncoding.length; j < jj; j++) {
              var data = diffEncoding[j];
              if (isNum(data))
                index = data;
              else
                differences[index++] = data.name;
            }
          }
        } else if (isName(encoding)) {
          baseEncoding = Encodings[encoding.name];
        } else {
          error('Encoding is not a Name nor a Dict');
        }
      }

      properties.differences = differences;
      properties.baseEncoding = baseEncoding;
      properties.hasEncoding = hasEncoding;
    },

<<<<<<< HEAD
    readToUnicode:
      function partialEvaluatorReadToUnicode(toUnicode, xref) {
      var cmapObj = toUnicode;
=======
    readToUnicode: function PartialEvaluator_readToUnicode(toUnicode, xref) {
      var cmapObj = xref.fetchIfRef(toUnicode);
>>>>>>> 1a067ccf
      var charToUnicode = [];
      if (isName(cmapObj)) {
        var isIdentityMap = cmapObj.name.substr(0, 9) == 'Identity-';
        if (!isIdentityMap)
          error('ToUnicode file cmap translation not implemented');
      } else if (isStream(cmapObj)) {
        var tokens = [];
        var token = '';
        var beginArrayToken = {};

        var cmap = cmapObj.getBytes(cmapObj.length);
        for (var i = 0, ii = cmap.length; i < ii; i++) {
          var octet = cmap[i];
          if (octet == 0x20 || octet == 0x0D || octet == 0x0A ||
              octet == 0x3C || octet == 0x5B || octet == 0x5D) {
            switch (token) {
              case 'usecmap':
                error('usecmap is not implemented');
                break;

              case 'beginbfchar':
              case 'beginbfrange':
              case 'begincidchar':
              case 'begincidrange':
                token = '';
                tokens = [];
                break;

              case 'endcidrange':
              case 'endbfrange':
                for (var j = 0, jj = tokens.length; j < jj; j += 3) {
                  var startRange = tokens[j];
                  var endRange = tokens[j + 1];
                  var code = tokens[j + 2];
                  if (code == 0xFFFF) {
                    // CMap is broken, assuming code == startRange
                    code = startRange;
                  }
                  if (isArray(code)) {
                    var codeindex = 0;
                    while (startRange <= endRange) {
                      charToUnicode[startRange] = code[codeindex++];
                      ++startRange;
                    }
                  } else {
                    while (startRange <= endRange) {
                      charToUnicode[startRange] = code++;
                      ++startRange;
                    }
                  }
                }
                break;

              case 'endcidchar':
              case 'endbfchar':
                for (var j = 0, jj = tokens.length; j < jj; j += 2) {
                  var index = tokens[j];
                  var code = tokens[j + 1];
                  charToUnicode[index] = code;
                }
                break;

              case '':
                break;

              default:
                if (token[0] >= '0' && token[0] <= '9')
                  token = parseInt(token, 10); // a number
                tokens.push(token);
                token = '';
            }
            switch (octet) {
              case 0x5B:
                // begin list parsing
                tokens.push(beginArrayToken);
                break;
              case 0x5D:
                // collect array items
                var items = [], item;
                while (tokens.length &&
                       (item = tokens.pop()) != beginArrayToken)
                  items.unshift(item);
                tokens.push(items);
                break;
            }
          } else if (octet == 0x3E) {
            if (token.length) {
              if (token.length <= 4) {
                // parsing hex number
                tokens.push(parseInt(token, 16));
                token = '';
              } else {
                // parsing hex UTF-16BE numbers
                var str = [];
                for (var k = 0, kk = token.length; k < kk; k += 4) {
                  var b = parseInt(token.substr(k, 4), 16);
                  if (b <= 0x10) {
                    k += 4;
                    b = (b << 16) | parseInt(token.substr(k, 4), 16);
                    b -= 0x10000;
                    str.push(0xD800 | (b >> 10));
                    str.push(0xDC00 | (b & 0x3FF));
                    break;
                  }
                  str.push(b);
                }
                tokens.push(String.fromCharCode.apply(String, str));
                token = '';
              }
            }
          } else {
            token += String.fromCharCode(octet);
          }
        }
      }
      return charToUnicode;
    },
    readCidToGidMap: function PartialEvaluator_readCidToGidMap(cidToGidStream) {
      // Extract the encoding from the CIDToGIDMap
      var glyphsData = cidToGidStream.getBytes();

      // Set encoding 0 to later verify the font has an encoding
      var result = [];
      for (var j = 0, jj = glyphsData.length; j < jj; j++) {
        var glyphID = (glyphsData[j++] << 8) | glyphsData[j];
        if (glyphID == 0)
          continue;

        var code = j >> 1;
        result[code] = glyphID;
      }
      return result;
    },

    extractWidths: function PartialEvaluator_extractWidths(dict,
                                                   xref,
                                                   descriptor,
                                                   properties) {
      var glyphsWidths = [];
      var defaultWidth = 0;
      if (properties.composite) {
        defaultWidth = dict.get('DW') || 1000;

        var widths = dict.get('W');
        if (widths) {
          var start = 0, end = 0;
          for (var i = 0, ii = widths.length; i < ii; i++) {
            var code = widths[i];
            if (isArray(code)) {
              for (var j = 0, jj = code.length; j < jj; j++)
                glyphsWidths[start++] = code[j];
              start = 0;
            } else if (start) {
              var width = widths[++i];
              for (var j = start; j <= code; j++)
                glyphsWidths[j] = width;
              start = 0;
            } else {
              start = code;
            }
          }
        }
      } else {
        var firstChar = properties.firstChar;
        var widths = dict.get('Widths');
        if (widths) {
          var j = firstChar;
          for (var i = 0, ii = widths.length; i < ii; i++)
            glyphsWidths[j++] = widths[i];
          defaultWidth = parseFloat(descriptor.get('MissingWidth')) || 0;
        } else {
          // Trying get the BaseFont metrics (see comment above).
          var baseFontName = dict.get('BaseFont');
          if (isName(baseFontName)) {
            var metrics = this.getBaseFontMetrics(baseFontName.name);

            glyphsWidths = metrics.widths;
            defaultWidth = metrics.defaultWidth;
          }
        }
      }

      properties.defaultWidth = defaultWidth;
      properties.widths = glyphsWidths;
    },

    getBaseFontMetrics: function PartialEvaluator_getBaseFontMetrics(name) {
      var defaultWidth = 0, widths = [];
      var glyphWidths = Metrics[stdFontMap[name] || name];
      if (isNum(glyphWidths)) {
        defaultWidth = glyphWidths;
      } else {
        widths = glyphWidths;
      }

      return {
        defaultWidth: defaultWidth,
        widths: widths
      };
    },

    translateFont: function PartialEvaluator_translateFont(dict,
                                                           xref,
                                                           resources,
                                                           dependency) {
      var baseDict = dict;
      var type = dict.get('Subtype');
      assertWellFormed(isName(type), 'invalid font Subtype');

      var composite = false;
      if (type.name == 'Type0') {
        // If font is a composite
        //  - get the descendant font
        //  - set the type according to the descendant font
        //  - get the FontDescriptor from the descendant font
        var df = dict.get('DescendantFonts');
        if (!df)
          return null;

        dict = isArray(df) ? xref.fetchIfRef(df[0]) : df;

        type = dict.get('Subtype');
        assertWellFormed(isName(type), 'invalid font Subtype');
        composite = true;
      }
      var maxCharIndex = composite ? 0xFFFF : 0xFF;

      var descriptor = dict.get('FontDescriptor');
      if (!descriptor) {
        if (type.name == 'Type3') {
          // FontDescriptor is only required for Type3 fonts when the document
          // is a tagged pdf. Create a barbebones one to get by.
          descriptor = new Dict();
          descriptor.set('FontName', new Name(type.name));
        } else {
          // Before PDF 1.5 if the font was one of the base 14 fonts, having a
          // FontDescriptor was not required.
          // This case is here for compatibility.
          var baseFontName = dict.get('BaseFont');
          if (!isName(baseFontName))
            return null;

          // Using base font name as a font name.
          baseFontName = baseFontName.name.replace(/[,_]/g, '-');
          var metrics = this.getBaseFontMetrics(baseFontName);

          // Simulating descriptor flags attribute
          var fontNameWoStyle = baseFontName.split('-')[0];
          var flags = (serifFonts[fontNameWoStyle] ||
            (fontNameWoStyle.search(/serif/gi) != -1) ? FontFlags.Serif : 0) |
            (symbolsFonts[fontNameWoStyle] ? FontFlags.Symbolic :
            FontFlags.Nonsymbolic);

          var properties = {
            type: type.name,
            widths: metrics.widths,
            defaultWidth: metrics.defaultWidth,
            flags: flags,
            firstChar: 0,
            lastChar: maxCharIndex
          };
          this.extractDataStructures(dict, dict, xref, properties);

          return {
            name: baseFontName,
            dict: baseDict,
            properties: properties
          };
        }
      }

      // According to the spec if 'FontDescriptor' is declared, 'FirstChar',
      // 'LastChar' and 'Widths' should exist too, but some PDF encoders seem
      // to ignore this rule when a variant of a standart font is used.
      // TODO Fill the width array depending on which of the base font this is
      // a variant.
      var firstChar = dict.get('FirstChar') || 0;
      var lastChar = dict.get('LastChar') || maxCharIndex;
      var fontName = descriptor.get('FontName');
      // Some bad pdf's have a string as the font name.
      if (isString(fontName))
        fontName = new Name(fontName);
      assertWellFormed(isName(fontName), 'invalid font name');

      var fontFile = descriptor.get('FontFile', 'FontFile2', 'FontFile3');
      if (fontFile) {
        if (fontFile.dict) {
          var subtype = fontFile.dict.get('Subtype');
          if (subtype)
            subtype = subtype.name;

          var length1 = fontFile.dict.get('Length1');

          var length2 = fontFile.dict.get('Length2');
        }
      }

      var properties = {
        type: type.name,
        subtype: subtype,
        file: fontFile,
        length1: length1,
        length2: length2,
        composite: composite,
        fixedPitch: false,
        fontMatrix: dict.get('FontMatrix') || IDENTITY_MATRIX,
        firstChar: firstChar || 0,
        lastChar: lastChar || maxCharIndex,
        bbox: descriptor.get('FontBBox'),
        ascent: descriptor.get('Ascent'),
        descent: descriptor.get('Descent'),
        xHeight: descriptor.get('XHeight'),
        capHeight: descriptor.get('CapHeight'),
        flags: descriptor.get('Flags'),
        italicAngle: descriptor.get('ItalicAngle'),
        coded: false
      };
      this.extractWidths(dict, xref, descriptor, properties);
      this.extractDataStructures(dict, baseDict, xref, properties);

      if (type.name === 'Type3') {
        properties.coded = true;
        var charProcs = dict.get('CharProcs').getAll();
        var fontResources = dict.get('Resources') || resources;
        properties.resources = fontResources;
        properties.charProcOperatorList = {};
        for (var key in charProcs) {
          var glyphStream = charProcs[key];
          properties.charProcOperatorList[key] =
            this.getOperatorList(glyphStream, fontResources, dependency);
        }
      }

      return {
        name: fontName.name,
        dict: baseDict,
        file: fontFile,
        properties: properties
      };
    }
  };

  return PartialEvaluator;
})();

var EvalState = (function EvalStateClosure() {
  function EvalState() {
    // Are soft masks and alpha values shapes or opacities?
    this.alphaIsShape = false;
    this.fontSize = 0;
    this.textMatrix = IDENTITY_MATRIX;
    this.leading = 0;
    // Start of text line (in text coordinates)
    this.lineX = 0;
    this.lineY = 0;
    // Character and word spacing
    this.charSpacing = 0;
    this.wordSpacing = 0;
    this.textHScale = 1;
    // Color spaces
    this.fillColorSpace = null;
    this.strokeColorSpace = null;
  }
  EvalState.prototype = {
  };
  return EvalState;
})();
<|MERGE_RESOLUTION|>--- conflicted
+++ resolved
@@ -520,14 +520,8 @@
       properties.hasEncoding = hasEncoding;
     },
 
-<<<<<<< HEAD
-    readToUnicode:
-      function partialEvaluatorReadToUnicode(toUnicode, xref) {
+    readToUnicode: function PartialEvaluator_readToUnicode(toUnicode, xref) {
       var cmapObj = toUnicode;
-=======
-    readToUnicode: function PartialEvaluator_readToUnicode(toUnicode, xref) {
-      var cmapObj = xref.fetchIfRef(toUnicode);
->>>>>>> 1a067ccf
       var charToUnicode = [];
       if (isName(cmapObj)) {
         var isIdentityMap = cmapObj.name.substr(0, 9) == 'Identity-';
