--- conflicted
+++ resolved
@@ -128,34 +128,20 @@
 }
 
 ChromeActions.prototype = {
-<<<<<<< HEAD
-  download: function(data) {
-    var handlerInfo = Svc.mime
-                         .getFromTypeAndExtension('application/pdf', 'pdf');
-    var uri = NetUtil.newURI(data);
-=======
   download: function(data, sendResponse) {
     var originalUrl = data.originalUrl;
     // The data may not be downloaded so we need just retry getting the pdf with
     // the original url.
     var blobUrl = data.blobUrl || originalUrl;
-
     var originalUri = NetUtil.newURI(originalUrl);
     var blobUri = NetUtil.newURI(blobUrl);
-
-    let mimeService = Cc['@mozilla.org/mime;1'].getService(Ci.nsIMIMEService);
-    var handlerInfo = mimeService.
-                        getFromTypeAndExtension('application/pdf', 'pdf');
->>>>>>> 769bbf20
-
     var extHelperAppSvc =
           Cc['@mozilla.org/uriloader/external-helper-app-service;1'].
-            getService(Ci.nsIExternalHelperAppService);
+             getService(Ci.nsIExternalHelperAppService);
     var frontWindow = Cc['@mozilla.org/embedcomp/window-watcher;1'].
-                        getService(Ci.nsIWindowWatcher).activeWindow;
+                         getService(Ci.nsIWindowWatcher).activeWindow;
     var ioService = Services.io;
     var channel = ioService.newChannel(originalUrl, null, null);
-
 
     NetUtil.asyncFetch(blobUri, function(aInputStream, aResult) {
       if (!Components.isSuccessCode(aResult)) {
@@ -166,7 +152,7 @@
       // Create a nsIInputStreamChannel so we can set the url on the channel
       // so the filename will be correct.
       let channel = Cc['@mozilla.org/network/input-stream-channel;1'].
-                      createInstance(Ci.nsIInputStreamChannel);
+                       createInstance(Ci.nsIInputStreamChannel);
       channel.setURI(originalUri);
       channel.contentStream = aInputStream;
       channel.QueryInterface(Ci.nsIChannel);
